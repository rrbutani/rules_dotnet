load("@io_bazel_rules_dotnet//dotnet:defs.bzl", "dotnet_binary", 
        "core_binary", "net_binary", "net_com_library")


dotnet_binary(
    name = "hello",
    srcs = [
        "Program.cs",
        "Properties/AssemblyInfo.cs",
    ],
    deps = [
        "//tests/examples/example_lib:MyClass",
        "@npgsql//:mono",
    ],
)

core_binary(
    name = "hello-core",
    srcs = [
        "Program.cs",
    ],
    deps = [
<<<<<<< HEAD
        "//tests/examples/example_lib:MyClass",
        "@io_bazel_rules_dotnet//dotnet/stdlib.core:System.Runtime.dll",
        "@io_bazel_rules_dotnet//dotnet/stdlib.core:System.Private.CoreLib.dll",
        "@io_bazel_rules_dotnet//dotnet/stdlib.core:System.Console.dll",
=======
        "//tests/examples/example_lib:MyClass-core",
        "@io_bazel_rules_dotnet//dotnet/stdlib.core:system.runtime.dll",
        "@io_bazel_rules_dotnet//dotnet/stdlib.core:system.private.corelib.dll",
        "@io_bazel_rules_dotnet//dotnet/stdlib.core:system.console.dll",
>>>>>>> 48a42663
        "@npgsql//:core",
    ]
)

net_binary(
    name = "hello-net",
    srcs = [
        "Program.cs",
    ],
    deps = [
        "//tests/examples/example_lib:MyClass",
        "@npgsql//:net",
    ]
)

net_com_library(
    name = "com-ref-shell32",
    guid = "50A7E9B0-70EF-11D1-B75A-00A0C90564FE",
    major_version = 1,
    minor_version = 0,
    lcid = 0,
    platform = "win32",
    namespace = "Shell32",
    out = "shell32.dll"
)

# The rule is left as an example. It is commented out, because our CI server doesn't have VS2017 installed
#net_binary(
#    name = "shell-com-example",
#    srcs = [
#        "ShellComExample.cs",
#    ],
#    deps = [
#        ":com-ref-shell32",
#        "@Microsoft.Build.Framework//:lib",
#        "@System.ComponentModel.DataAnnotations//:GAC_MSIL",
#        "@vs2017_ref//:vs/v2.0/Microsoft.VisualStudio.QualityTools.UnitTestFramework"
#    ]
#)<|MERGE_RESOLUTION|>--- conflicted
+++ resolved
@@ -20,17 +20,10 @@
         "Program.cs",
     ],
     deps = [
-<<<<<<< HEAD
-        "//tests/examples/example_lib:MyClass",
-        "@io_bazel_rules_dotnet//dotnet/stdlib.core:System.Runtime.dll",
-        "@io_bazel_rules_dotnet//dotnet/stdlib.core:System.Private.CoreLib.dll",
-        "@io_bazel_rules_dotnet//dotnet/stdlib.core:System.Console.dll",
-=======
         "//tests/examples/example_lib:MyClass-core",
         "@io_bazel_rules_dotnet//dotnet/stdlib.core:system.runtime.dll",
         "@io_bazel_rules_dotnet//dotnet/stdlib.core:system.private.corelib.dll",
         "@io_bazel_rules_dotnet//dotnet/stdlib.core:system.console.dll",
->>>>>>> 48a42663
         "@npgsql//:core",
     ]
 )
