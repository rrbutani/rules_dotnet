load(
    "@io_bazel_rules_dotnet//dotnet/private:context.bzl",
    "dotnet_context",
)

load(
    "@io_bazel_rules_dotnet//dotnet/private:providers.bzl",
    "DotnetLibrary",
)

load(
    "@io_bazel_rules_dotnet//dotnet/private:common.bzl",
    "paths", "dicts"
)


def _dotnet_nuget_impl(ctx,                         
        build_file = None,
        build_file_content = None):
  """dotnet_nuget_impl emits actions for exposing nunit assmebly."""

  package = ctx.attr.package
  output_dir = ctx.path("")
  if ctx.attr.use_nuget_client and ctx.os.name.startswith('windows'):
    """use_nuget_client for private nuget feed (tfs/vsts/etc)"""
    nuget = ctx.path(ctx.attr._nuget_exe)
    nuget_cmd = [nuget, "install", "-Version", ctx.attr.version,
                    "-OutputDirectory", output_dir,
                    "-Source", ctx.attr.source, ctx.attr.package]
    result = ctx.execute(nuget_cmd)
    if result.return_code:
        fail("Nuget command failed: %s (%s)" % (result.stderr, " ".join(nuget_cmd)))
  else:
    url = ctx.attr.source + "/" + ctx.attr.package + "/" + ctx.attr.version
    ctx.download_and_extract(url, output_dir, ctx.attr.sha256, type="zip")  

  build_file_name = "BUILD" if not ctx.path("BUILD").exists else "BUILD.bazel"

  if build_file_content:
    ctx.file(build_file_name, build_file_content)
  elif build_file:
    ctx.symlink(ctx.path(build_file), build_file_name)
  else:
    ctx.template(build_file_name,
        Label("@io_bazel_rules_dotnet//dotnet/private:BUILD.nuget.bazel"),
        executable = False,
    )

_dotnet_nuget_attrs = {
    "_nuget_exe": attr.label(default=Label("@nuget//file:nuget.exe")),
    # Sources to download the nuget packages from
    "source": attr.string(default = "https://www.nuget.org/api/v2/package"),
    # The name of the nuget package
    "package": attr.string(mandatory=True),
    # The version of the nuget package
    "version": attr.string(mandatory=True),
    "sha256": attr.string(mandatory=True),
    "use_nuget_client": attr.bool(default=False)
}

dotnet_nuget = repository_rule(
    _dotnet_nuget_impl,
    attrs = _dotnet_nuget_attrs,
)

def _dotnet_nuget_new_impl(repository_ctx):
  build_file = repository_ctx.attr.build_file
  build_file_content = repository_ctx.attr.build_file_content
  if not (build_file_content or build_file):
    fail("build_file or build_file_content is required")
  _dotnet_nuget_impl(repository_ctx, build_file, build_file_content)

dotnet_nuget_new = repository_rule(
    _dotnet_nuget_new_impl,
    attrs = dicts.add(_dotnet_nuget_attrs, {
        "build_file": attr.label(allow_files = True),
        "build_file_content": attr.string(),
    }),
)

_FUNC = """
{}(
    name = "{}",
<<<<<<< HEAD
    src = "{}"
=======
    src = "{}",
    deps = [
        {}
    ]
>>>>>>> 48a42663
)

"""


def _get_importlib(func, name, lib, deps, files):
<<<<<<< HEAD
    result = _FUNC.format(func, name, lib)
=======
    depsstr = ""
    for d in deps:
        depsstr += "    \"{}\",\n".format(d)
    result = _FUNC.format(func, name, lib, depsstr)
>>>>>>> 48a42663
    return result

_TEMPLATE2 = """
package(default_visibility = [ "//visibility:public" ])
load("@io_bazel_rules_dotnet//dotnet:defs.bzl", "dotnet_import_library", "core_import_library", "net_import_library")
"""

def _nuget_package_impl(ctx):
    """nuget_package_impl emits actions for exposing nuget assmeblies."""

    content = _TEMPLATE2
    if ctx.attr.core_lib != "":
<<<<<<< HEAD
        content += _get_importlib("core_import_library", "core", ctx.attr.core_lib, ctx.attr.deps, ctx.attr.core_files)
    if ctx.attr.net_lib != "":
        content += _get_importlib("net_import_library", "net", ctx.attr.net_lib, ctx.attr.deps, ctx.attr.net_files)
    if ctx.attr.mono_lib != "":
        content += _get_importlib("dotnet_import_library", "mono", ctx.attr.mono_lib, ctx.attr.deps, ctx.attr.mono_files)
=======
        content += _get_importlib("core_import_library", "core", ctx.attr.core_lib, ctx.attr.core_deps, ctx.attr.core_files)
    if ctx.attr.net_lib != "":
        content += _get_importlib("net_import_library", "net", ctx.attr.net_lib, ctx.attr.net_deps, ctx.attr.net_files)
    if ctx.attr.mono_lib != "":
        content += _get_importlib("dotnet_import_library", "mono", ctx.attr.mono_lib, ctx.attr.mono_deps, ctx.attr.mono_files)
>>>>>>> 48a42663

    package = ctx.attr.package
    output_dir = ctx.path("")
    url = ctx.attr.source + "/" + ctx.attr.package + "/" + ctx.attr.version
    ctx.download_and_extract(url, output_dir, ctx.attr.sha256, type="zip")  

    build_file_name = "BUILD" if not ctx.path("BUILD").exists else "BUILD.bazel"

    ctx.file(build_file_name, content)


_nuget_package_attrs = {
    # Sources to download the nuget packages from
    "source": attr.string(default = "https://www.nuget.org/api/v2/package"),
    # The name of the nuget package
    "package": attr.string(mandatory=True),
    # The version of the nuget package
    "version": attr.string(mandatory=True),
    "sha256": attr.string(mandatory=True),
    "core_lib": attr.string(mandatory=True),
    "net_lib": attr.string(mandatory=True),
    "mono_lib": attr.string(mandatory=True),
<<<<<<< HEAD
    "deps": attr.label_list(providers=[DotnetLibrary]),
=======
    "core_deps": attr.label_list(providers=[DotnetLibrary]),
    "net_deps": attr.label_list(providers=[DotnetLibrary]),
    "mono_deps": attr.label_list(providers=[DotnetLibrary]),
>>>>>>> 48a42663
    "core_files": attr.string_list(),
    "net_files": attr.string_list(),
    "mono_files": attr.string_list(),
}

nuget_package = repository_rule(
    _nuget_package_impl,
    attrs = _nuget_package_attrs,
)<|MERGE_RESOLUTION|>--- conflicted
+++ resolved
@@ -81,28 +81,20 @@
 _FUNC = """
 {}(
     name = "{}",
-<<<<<<< HEAD
-    src = "{}"
-=======
     src = "{}",
     deps = [
         {}
     ]
->>>>>>> 48a42663
 )
 
 """
 
 
 def _get_importlib(func, name, lib, deps, files):
-<<<<<<< HEAD
-    result = _FUNC.format(func, name, lib)
-=======
     depsstr = ""
     for d in deps:
         depsstr += "    \"{}\",\n".format(d)
     result = _FUNC.format(func, name, lib, depsstr)
->>>>>>> 48a42663
     return result
 
 _TEMPLATE2 = """
@@ -115,19 +107,11 @@
 
     content = _TEMPLATE2
     if ctx.attr.core_lib != "":
-<<<<<<< HEAD
-        content += _get_importlib("core_import_library", "core", ctx.attr.core_lib, ctx.attr.deps, ctx.attr.core_files)
-    if ctx.attr.net_lib != "":
-        content += _get_importlib("net_import_library", "net", ctx.attr.net_lib, ctx.attr.deps, ctx.attr.net_files)
-    if ctx.attr.mono_lib != "":
-        content += _get_importlib("dotnet_import_library", "mono", ctx.attr.mono_lib, ctx.attr.deps, ctx.attr.mono_files)
-=======
         content += _get_importlib("core_import_library", "core", ctx.attr.core_lib, ctx.attr.core_deps, ctx.attr.core_files)
     if ctx.attr.net_lib != "":
         content += _get_importlib("net_import_library", "net", ctx.attr.net_lib, ctx.attr.net_deps, ctx.attr.net_files)
     if ctx.attr.mono_lib != "":
         content += _get_importlib("dotnet_import_library", "mono", ctx.attr.mono_lib, ctx.attr.mono_deps, ctx.attr.mono_files)
->>>>>>> 48a42663
 
     package = ctx.attr.package
     output_dir = ctx.path("")
@@ -150,13 +134,9 @@
     "core_lib": attr.string(mandatory=True),
     "net_lib": attr.string(mandatory=True),
     "mono_lib": attr.string(mandatory=True),
-<<<<<<< HEAD
-    "deps": attr.label_list(providers=[DotnetLibrary]),
-=======
     "core_deps": attr.label_list(providers=[DotnetLibrary]),
     "net_deps": attr.label_list(providers=[DotnetLibrary]),
     "mono_deps": attr.label_list(providers=[DotnetLibrary]),
->>>>>>> 48a42663
     "core_files": attr.string_list(),
     "net_files": attr.string_list(),
     "mono_files": attr.string_list(),
